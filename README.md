<h1 align="center">
bromine
</h1>
<p align="center">
Asynchronous event driven interprocess communication supporting tcp and unix domain sockets.
</p>

- - -

## Usage

**Client:**

```rust
<<<<<<< HEAD
use bromine::{callback, Event, context::Context, IPCBuilder, error::Result};
=======
use rmp_ipc::prelude::*;
use tokio::net::TcpListener;
>>>>>>> 3b7299d4

/// Callback ping function
async fn handle_ping<S: AsyncProtocolStream>(ctx: &Context<S>, event: Event) -> Result<()> {
    println!("Received ping event.");
    ctx.emitter.emit_response(event.id(), "pong", ()).await?;
    Ok(())
}

#[tokio::main]
async fn main() {
    // create the client
    let ctx = IPCBuilder::<TcpListener>::new()
        .address("127.0.0.1:2020")
        // register callback
        .on("ping", callback!(handle_ping))
        .build_client().await.unwrap();

// emit an initial event
    let response = ctx.emitter.emit("ping", ()).await?.await_response(&ctx).await?;
}
```

**Server:**

```rust
<<<<<<< HEAD
use bromine::{IPCBuilder, callback};
=======
use rmp_ipc::prelude::*;
use tokio::net::TcpListener;
>>>>>>> 3b7299d4
// create the server

#[tokio::main]
async fn main() {
    IPCBuilder::<TcpListener>::new()
        .address("127.0.0.1:2020")
        // register callback
        .on("ping", callback!(ctx, event, async move {
            println!("Received ping event.");
            Ok(())
        }))
        .build_server().await.unwrap();
}
```

### Namespaces

**Client:**

```rust
<<<<<<< HEAD
use bromine::IPCBuilder;
=======
use rmp_ipc::prelude::*;
use tokio::net::TcpListener;
>>>>>>> 3b7299d4
// create the client

#[tokio::main]
async fn main() {
    let ctx = IPCBuilder::<TcpListener>::new()
        .address("127.0.0.1:2020")
        // register namespace
        .namespace("mainspace-client")
        // register callback (without macro)
        .on("ping", |_ctx, _event| Box::pin(async move {
            println!("Received ping event.");
            Ok(())
        }))
        .build()
        .build_client().await.unwrap();

// emit an initial event
    let response = ctx.emitter.emit_to("mainspace-server", "ping", ()).await?
        .await_response(&ctx).await?;
}
```

**Server:**

```rust
<<<<<<< HEAD
use bromine::{IPCBuilder, EventHandler, namespace, command, Event, context::Context};
=======
use rmp_ipc::prelude::*;
use tokio::net::TcpListener;
>>>>>>> 3b7299d4
// create the server

pub struct MyNamespace;

impl MyNamespace {
<<<<<<< HEAD
    async fn ping(_ctx: &Context, _event: Event) -> Result<()> {
        println!("My namespace received a ping");
        Ok(())
    }
}

impl NamespaceProvider for MyNamespace {
    fn name() -> String { String::from("my_namespace") }

    fn register(handler: &mut EventHandler) {
        handler.on("ping", callback!(Self::ping))
    }
=======
     async fn ping<S: AsyncProtocolStream>(_ctx: &Context<S>, _event: Event) -> Result<()> {
         println!("My namespace received a ping");
         Ok(())
     }
}

impl NamespaceProvider for MyNamespace {
     fn name() -> &'static str {"my_namespace"}
 
     fn register<S: AsyncProtocolStream>(handler: &mut EventHandler<S>) {
         events!(handler, 
            "ping" => Self::ping
         );
     }
>>>>>>> 3b7299d4
}

#[tokio::main]
async fn main() {
    IPCBuilder::<TcpListener>::new()
        .address("127.0.0.1:2020")
        // register namespace
        .namespace("mainspace-server")
        // register callback
        .on("ping", |_ctx, _event| Box::pin(async move {
            println!("Received ping event.");
            Ok(())
        }))
        .build()
        .add_namespace(namespace!(MyNamespace))
        .build_server().await.unwrap();
}
```

## Benchmarks

Benchmarks are generated on each commit. They can be reviewed [here](https://trivernis.github.io/rmp-ipc/report/).

## License

Apache-2.0<|MERGE_RESOLUTION|>--- conflicted
+++ resolved
@@ -12,12 +12,8 @@
 **Client:**
 
 ```rust
-<<<<<<< HEAD
-use bromine::{callback, Event, context::Context, IPCBuilder, error::Result};
-=======
-use rmp_ipc::prelude::*;
+use bromine::prelude::*;
 use tokio::net::TcpListener;
->>>>>>> 3b7299d4
 
 /// Callback ping function
 async fn handle_ping<S: AsyncProtocolStream>(ctx: &Context<S>, event: Event) -> Result<()> {
@@ -43,12 +39,8 @@
 **Server:**
 
 ```rust
-<<<<<<< HEAD
-use bromine::{IPCBuilder, callback};
-=======
-use rmp_ipc::prelude::*;
+use bromine::prelude::*;
 use tokio::net::TcpListener;
->>>>>>> 3b7299d4
 // create the server
 
 #[tokio::main]
@@ -69,12 +61,8 @@
 **Client:**
 
 ```rust
-<<<<<<< HEAD
-use bromine::IPCBuilder;
-=======
-use rmp_ipc::prelude::*;
+use bromine::prelude::*;
 use tokio::net::TcpListener;
->>>>>>> 3b7299d4
 // create the client
 
 #[tokio::main]
@@ -100,31 +88,13 @@
 **Server:**
 
 ```rust
-<<<<<<< HEAD
-use bromine::{IPCBuilder, EventHandler, namespace, command, Event, context::Context};
-=======
-use rmp_ipc::prelude::*;
+use bromine::prelude::*;
 use tokio::net::TcpListener;
->>>>>>> 3b7299d4
 // create the server
 
 pub struct MyNamespace;
 
 impl MyNamespace {
-<<<<<<< HEAD
-    async fn ping(_ctx: &Context, _event: Event) -> Result<()> {
-        println!("My namespace received a ping");
-        Ok(())
-    }
-}
-
-impl NamespaceProvider for MyNamespace {
-    fn name() -> String { String::from("my_namespace") }
-
-    fn register(handler: &mut EventHandler) {
-        handler.on("ping", callback!(Self::ping))
-    }
-=======
      async fn ping<S: AsyncProtocolStream>(_ctx: &Context<S>, _event: Event) -> Result<()> {
          println!("My namespace received a ping");
          Ok(())
@@ -139,7 +109,6 @@
             "ping" => Self::ping
          );
      }
->>>>>>> 3b7299d4
 }
 
 #[tokio::main]
