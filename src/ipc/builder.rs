use crate::error::{Error, Result};
use crate::events::error_event::{ErrorEventData, ERROR_EVENT_NAME};
use crate::events::event::Event;
use crate::events::event_handler::EventHandler;
use crate::ipc::client::IPCClient;
use crate::ipc::context::{Context, PooledContext, ReplyListeners};
use crate::ipc::server::IPCServer;
use crate::namespaces::builder::NamespaceBuilder;
use crate::namespaces::namespace::Namespace;
use crate::protocol::AsyncStreamProtocolListener;
use std::collections::HashMap;
use std::future::Future;
use std::pin::Pin;
use std::sync::Arc;
use std::time::Duration;
use tokio::sync::RwLock;
use typemap_rev::{TypeMap, TypeMapKey};

/// A builder for the IPC server or client.
/// ```no_run
<<<<<<< HEAD
///use typemap_rev::TypeMapKey;
/// use bromine::IPCBuilder;
=======
/// use std::net::ToSocketAddrs;
/// use typemap_rev::TypeMapKey;
/// use rmp_ipc::IPCBuilder;
/// use tokio::net::TcpListener;
>>>>>>> 3b7299d4
///
/// struct CustomKey;
///
/// impl TypeMapKey for CustomKey {
///     type Value = String;
/// }
///
///# async fn a() {
/// IPCBuilder::<TcpListener>::new()
///     .address("127.0.0.1:2020".to_socket_addrs().unwrap().next().unwrap())
///    // register callback
///     .on("ping", |_ctx, _event| Box::pin(async move {
///         println!("Received ping event.");
///         Ok(())
///     }))
///     // register a namespace    
///     .namespace("namespace")
///     .on("namespace-event", |_ctx, _event| Box::pin(async move {
///         println!("Namespace event.");
///         Ok(())
///     }))
///     .build()
///     // add context shared data
///     .insert::<CustomKey>("Hello World".to_string())
///     // can also be build_client which would return an emitter for events
///     .build_server().await.unwrap();
///# }
/// ```
pub struct IPCBuilder<L: AsyncStreamProtocolListener> {
    handler: EventHandler<L::Stream>,
    address: Option<L::AddressType>,
    namespaces: HashMap<String, Namespace<L::Stream>>,
    data: TypeMap,
    timeout: Duration,
}

impl<L> IPCBuilder<L>
where
    L: AsyncStreamProtocolListener,
{
    pub fn new() -> Self {
        let mut handler = EventHandler::new();
        handler.on(ERROR_EVENT_NAME, |_, event| {
            Box::pin(async move {
                let error_data = event.data::<ErrorEventData>()?;
                tracing::warn!(error_data.code);
                tracing::warn!("error_data.message = '{}'", error_data.message);

                Ok(())
            })
        });
        Self {
            handler,
            address: None,
            namespaces: HashMap::new(),
            data: TypeMap::new(),
            timeout: Duration::from_secs(60),
        }
    }

    /// Adds globally shared data
    pub fn insert<K: TypeMapKey>(mut self, value: K::Value) -> Self {
        self.data.insert::<K>(value);

        self
    }

    /// Adds an event callback
    pub fn on<F: 'static>(mut self, event: &str, callback: F) -> Self
    where
        F: for<'a> Fn(
                &'a Context<L::Stream>,
                Event,
            ) -> Pin<Box<(dyn Future<Output = Result<()>> + Send + 'a)>>
            + Send
            + Sync,
    {
        self.handler.on(event, callback);

        self
    }

    /// Adds the address to connect to
    pub fn address(mut self, address: L::AddressType) -> Self {
        self.address = Some(address);

        self
    }

    /// Adds a namespace
    pub fn namespace<S: ToString>(self, name: S) -> NamespaceBuilder<L> {
        NamespaceBuilder::new(self, name.to_string())
    }

    /// Adds a namespace to the ipc server
    pub fn add_namespace(mut self, namespace: Namespace<L::Stream>) -> Self {
        self.namespaces
            .insert(namespace.name().to_owned(), namespace);

        self
    }

    /// Sets the timeout when listening for a response
    pub fn timeout(mut self, timeout: Duration) -> Self {
        self.timeout = timeout;

        self
    }

    /// Builds an ipc server
    #[tracing::instrument(skip(self))]
    pub async fn build_server(self) -> Result<()> {
        self.validate()?;
        let server = IPCServer::<L> {
            namespaces: self.namespaces,
            handler: self.handler,
            data: self.data,
            timeout: self.timeout,
        };
        server.start(self.address.unwrap()).await?;

        Ok(())
    }

    /// Builds an ipc client
    #[tracing::instrument(skip(self))]
    pub async fn build_client(self) -> Result<Context<L::Stream>> {
        self.validate()?;
        let data = Arc::new(RwLock::new(self.data));
        let reply_listeners = ReplyListeners::default();
        let client = IPCClient {
            namespaces: self.namespaces,
            handler: self.handler,
            data,
            reply_listeners,
            timeout: self.timeout,
        };

        let ctx = client.connect(self.address.unwrap()).await?;

        Ok(ctx)
    }

    /// Builds a pooled IPC client
    /// This causes the builder to actually create `pool_size` clients and
    /// return a [crate::context::PooledContext] that allows one to [crate::context::PooledContext::acquire] a single context
    /// to emit events.
    #[tracing::instrument(skip(self))]
    pub async fn build_pooled_client(self, pool_size: usize) -> Result<PooledContext<L::Stream>> {
        if pool_size == 0 {
            Error::BuildError("Pool size must be greater than 0".to_string());
        }
        self.validate()?;
        let data = Arc::new(RwLock::new(self.data));
        let mut contexts = Vec::new();
        let address = self.address.unwrap();
        let reply_listeners = ReplyListeners::default();

        for _ in 0..pool_size {
            let client = IPCClient {
                namespaces: self.namespaces.clone(),
                handler: self.handler.clone(),
                data: Arc::clone(&data),
                reply_listeners: Arc::clone(&reply_listeners),
                timeout: self.timeout.clone(),
            };

            let ctx = client.connect(address.clone()).await?;
            contexts.push(ctx);
        }

        Ok(PooledContext::new(contexts))
    }

    /// Validates that all required fields have been provided
    #[tracing::instrument(skip(self))]
    fn validate(&self) -> Result<()> {
        if self.address.is_none() {
            Err(Error::BuildError("Missing Address".to_string()))
        } else {
            Ok(())
        }
    }
}<|MERGE_RESOLUTION|>--- conflicted
+++ resolved
@@ -18,15 +18,10 @@
 
 /// A builder for the IPC server or client.
 /// ```no_run
-<<<<<<< HEAD
-///use typemap_rev::TypeMapKey;
-/// use bromine::IPCBuilder;
-=======
 /// use std::net::ToSocketAddrs;
 /// use typemap_rev::TypeMapKey;
-/// use rmp_ipc::IPCBuilder;
+/// use bromine::IPCBuilder;
 /// use tokio::net::TcpListener;
->>>>>>> 3b7299d4
 ///
 /// struct CustomKey;
 ///
