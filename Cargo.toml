[package]
name = "bromine"
<<<<<<< HEAD
version = "0.21.0"
=======
version = "0.20.2"
>>>>>>> c390ec41
authors = ["trivernis <trivernis@protonmail.com>"]
edition = "2018"
readme = "README.md"
license = "Apache-2.0"
repository = "https://github.com/Trivernis/bromine/"
description = "A flexible ipc protocol (previously rmp-ipc)"

[lib]
bench=false

[[bench]]
name = "serialization_benchmark"
harness = false

[[bench]]
name = "deserialization_benchmark"
harness = false

[dependencies]
thiserror = "1.0.30"
tracing = "0.1.32"
lazy_static = "1.4.0"
byteorder = "1.4.3"
async-trait = "0.1.52"
num_enum = "0.5.7"
futures-core = "0.3.21"
trait-bound-typemap = "0.3.3"
bytes = "1.1.0"
dashmap = "5.2.0"
rmp-serde = { version = "1.0.0", optional = true }
bincode = { version = "1.3.3", optional = true }
serde_json = { version = "1.0.79", optional = true }
chacha20poly1305 = {version = "0.9.0", optional = true}
x25519-dalek = {version = "1.2.0", optional = true}
rand = {version = "0.8.5", optional = true}
rand_core = {version = "0.6.3", optional = true}
sha2 = {version = "0.10.2", optional = true}

[dependencies.serde]
optional = true
version = "1.0.136"
features = []

[dependencies.tokio]
version = "1.17.0"
features = ["net", "io-std", "io-util", "sync", "time", "macros", "rt"]

[dependencies.postcard]
version = "0.7.3"
optional = true
features = ["alloc"]

[dev-dependencies]
rmp-serde = "1.0.0"
crossbeam-utils = "0.8.7"
futures = "0.3.21"
tracing-subscriber = "0.3.9"
port_check = "0.1.5"

[dev-dependencies.serde]
version = "1.0.136"
features = ["serde_derive"]

[dev-dependencies.criterion]
version = "0.3.5"
features = ["async_tokio", "html_reports"]

[dev-dependencies.tokio]
version = "1.17.0"
features = ["macros", "rt-multi-thread"]

[features]
default = []
encryption_layer = ["chacha20poly1305", "sha2", "rand", "x25519-dalek", "rand_core"]
serialize = ["serde"]
serialize_rmp = ["serialize", "rmp-serde"]
serialize_bincode = ["serialize", "bincode"]
serialize_postcard = ["serialize", "postcard"]
serialize_json = ["serialize", "serde_json"]<|MERGE_RESOLUTION|>--- conflicted
+++ resolved
@@ -1,10 +1,6 @@
 [package]
 name = "bromine"
-<<<<<<< HEAD
 version = "0.21.0"
-=======
-version = "0.20.2"
->>>>>>> c390ec41
 authors = ["trivernis <trivernis@protonmail.com>"]
 edition = "2018"
 readme = "README.md"
